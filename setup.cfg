[metadata]
name = romancal
description = Library for calibration of science observations from the Nancy Grace Roman Space Telescope
long_description = Library for calibration of science observations from the Nancy Grace Roman Space Telescope
author = Roman calibration pipeline developers
license = BSD-3-Clause
url = https://github.com/spacetelescope/romancal
project_urls =
    Bug Tracker = https://github.com/spacetelescope/romancal/issues
    Documentation = https://roman-pipeline.readthedocs.io/en/stable/
    Source Code = https://github.com/spacetelescope/romancal
classifiers =
    Intended Audience :: Science/Research
    Topic :: Scientific/Engineering :: Astronomy
    License :: OSI Approved :: BSD License
    Programming Language :: Python :: 3

[options]
zip_safe = False
python_requires = >=3.7
setup_requires =
    setuptools_scm
install_requires =
    asdf>=2.8.0
    astropy>=4.0
    crds>=11.0.2
    gwcs>=0.14.0
    jsonschema>=3.0.2
    numpy>=1.19
    pyparsing>=2.2
    requests>=2.22
    roman_datamodels>=0.5.2
<<<<<<< HEAD
    stcal>=0.2.1
    stpipe>=0.2.0
=======
    stcal>=0.2.4
    stpipe>=0.2.1
>>>>>>> aa679609

[options.extras_require]
docs =
    matplotlib
    sphinx
    sphinx-automodapi
    sphinx-rtd-theme
    stsci-rtd-theme
    sphinx-astropy
    sphinx-asdf
test =
    ci-watson>=0.3.0
    pytest>=4.6.0
    pytest-astropy
    codecov>=1.6.0

[flake8]
select = F, W, E27, E70, E71, E101, E111, E112, E113, E201, E202, E221, E222,
    E401, E402, E501, E722
max-line-length = 130
exclude =
    docs,
    .tox,
    .eggs
ignore = E203, W503, W504

aws =
    stsci-aws-utils>=0.1.2
ephem =
    pymssql-linux==2.1.6
    jplephem==2.9

[options.entry_points]
stpipe.steps =
    romancal = romancal.stpipe.integration:get_steps

[build-sphinx]
source-dir = docs
build-dir = docs
all_files = 1

[upload_docs]
upload-dir = docs/_build/html
show-response = 1

[tool:pytest]
minversion = 4.6
norecursedirs = docs/_build scripts .tox
asdf_schema_tests_enabled = true
asdf_schema_validate_default = false
asdf_schema_root = romancal/datamodels/schemas
junit_family = xunit2
inputs_root = roman-pipeline
results_root = roman-pipeline-results
doctest_plus = true
doctest_rst = true
text_file_format = rst
addopts = --show-capture=no --open-files --doctest-ignore-import-errors

[coverage:run]
omit =
    romancal/regtest/conftest.py
    romancal/setup.py
    romancal/tests/test*
    romancal/regtest/test*
    romancal/*/tests/*
    docs/*
    # And list these again for running against installed version
    */romancal/regtest/conftest.py
    */romancal/setup.py
    */romancal/tests/test*
    */romancal/regtest/test*
    */romancal/*/tests/*
    */docs/*

[coverage:report]
exclude_lines =
    pragma: no cover
    if self.debug:
    except ImportError
    raise AssertionError
    raise NotImplementedError
    if __name__ == '__main__':<|MERGE_RESOLUTION|>--- conflicted
+++ resolved
@@ -30,13 +30,8 @@
     pyparsing>=2.2
     requests>=2.22
     roman_datamodels>=0.5.2
-<<<<<<< HEAD
-    stcal>=0.2.1
-    stpipe>=0.2.0
-=======
     stcal>=0.2.4
     stpipe>=0.2.1
->>>>>>> aa679609
 
 [options.extras_require]
 docs =
