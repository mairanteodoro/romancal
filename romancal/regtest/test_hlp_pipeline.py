--- conflicted
+++ resolved
@@ -51,28 +51,17 @@
     assert diff.identical, diff.report()
 
     # Generate thumbnail image
-<<<<<<< HEAD
     input_file = "r0099101001001001001_F158_visit_i2d.asdf"
-    thumbnail_file = (
-        "r0099101001001001001_F158_visit_thumb.png"
-    )
-=======
+    thumbnail_file = "r0099101001001001001_F158_visit_thumb.png"
     input_file = "r0099101001001001001_F158_visit_nocell_i2d.asdf"
     thumbnail_file = "r0099101001001001001_F158_visit_nocell_thumb.png"
->>>>>>> 70068c15
+
     preview_cmd = f"stpreview to {input_file} {thumbnail_file} 256 256 roman"
     os.system(preview_cmd)  # nosec
 
     # Generate preview image
-<<<<<<< HEAD
     input_file = "r0099101001001001001_F158_visit_i2d.asdf"
-    preview_file = (
-        "r0099101001001001001_F158_visit_preview.png"
-    )
-=======
-    input_file = "r0099101001001001001_F158_visit_nocell_i2d.asdf"
-    preview_file = "r0099101001001001001_F158_visit_nocell_preview.png"
->>>>>>> 70068c15
+    preview_file = "r0099101001001001001_F158_visit_preview.png"
     preview_cmd = f"stpreview to {input_file} {preview_file} 1080 1080 roman"
     os.system(preview_cmd)  # nosec
 
