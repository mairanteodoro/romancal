--- conflicted
+++ resolved
@@ -52,17 +52,10 @@
     class_alias = "resample"
 
     spec = """
-<<<<<<< HEAD
-        pixfrac = float(default=1.0) # change back to None when drizpar reference files are updated
-        kernel = string(default='square') # change back to None when drizpar reference files are updated
-        fillval = string(default='INDEF' ) # change back to None when drizpar reference files are updated
-        weight_type = option('ivm', 'exptime', 'ivsky', None, default='ivm')  # change back to None when drizpar ref update
-=======
         pixfrac = float(default=1.0)
         kernel = string(default='square')
         fillval = string(default='NAN' )
         weight_type = option('ivm', 'exptime', None, default='ivm')
->>>>>>> 341d333b
         output_shape = int_list(min=2, max=2, default=None)  # [x, y] order
         crpix = float_list(min=2, max=2, default=None)
         crval = float_list(min=2, max=2, default=None)
