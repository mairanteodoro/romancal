--- conflicted
+++ resolved
@@ -256,73 +256,6 @@
             return getattr(t, p).value
 
 
-<<<<<<< HEAD
-def test_resampledata_init(exposure_1):
-    """Test that ResampleData can set initial values."""
-    input_models = ModelLibrary(exposure_1)
-    output = "output.asdf"
-    pixfrac = 0.8
-    kernel = "turbo"
-    fillval = 0.0
-    wht_type = "exp"
-    good_bits = "1"
-    pscale_ratio = 0.5
-    pscale = 0.1
-    kwargs = {"in_memory": False}
-
-    resample_data = ResampleData(
-        input_models,
-        output=output,
-        pixfrac=pixfrac,
-        kernel=kernel,
-        fillval=fillval,
-        weight_type=wht_type,
-        good_bits=good_bits,
-        pscale_ratio=pscale_ratio,
-        pscale=pscale,
-        **kwargs,
-    )
-
-    # Assert
-    assert resample_data.input_models == input_models
-    assert resample_data.output_filename == output
-    assert resample_data.pscale_ratio == pscale_ratio
-    assert resample_data.pixfrac == pixfrac
-    assert resample_data.kernel == kernel
-    assert resample_data.fillval == fillval
-    assert resample_data.weight_type == wht_type
-    assert resample_data.good_bits == good_bits
-    assert resample_data.in_memory == kwargs["in_memory"]
-
-
-def test_resampledata_init_default(exposure_1):
-    """Test instantiating ResampleData with default values."""
-    input_models = ModelLibrary(exposure_1)
-    # Default parameter values
-
-    resample_data = ResampleData(input_models)
-
-    # Assert
-    assert resample_data.input_models == input_models
-    assert resample_data.output_filename is None
-    assert resample_data.pscale_ratio == 1.0
-    assert resample_data.pixfrac == 1.0
-    assert resample_data.kernel == "square"
-    assert resample_data.fillval == "INDEF"
-    assert resample_data.weight_type == "ivm"
-    assert resample_data.good_bits == "0"
-    assert resample_data.in_memory
-
-
-@pytest.mark.parametrize("input_models", [list()])
-def test_resampledata_init_invalid_input(input_models):
-    """Test that ResampleData will raise an exception on invalid inputs."""
-    with pytest.raises(ValueError):
-        ResampleData(input_models)
-
-
-=======
->>>>>>> 341d333b
 def test_resampledata_do_drizzle_many_to_one_default_no_rotation_single_exposure(
     exposure_1,
 ):
@@ -579,360 +512,8 @@
         model.data[10 + i, 40 - i] = 0
 
     input_models = ModelLibrary(exposure_1)
-<<<<<<< HEAD
-    resample_data = ResampleData(input_models, weight_type=weight_type)
-
-    output_models_many_to_one = resample_data.resample_many_to_one()
-    output_models_many_to_many = resample_data.resample_many_to_many()
-
-    with output_models_many_to_one, output_models_many_to_many:
-        many_to_many_model = output_models_many_to_many.borrow(0)
-        many_to_one_model = output_models_many_to_one.borrow(0)
-        assert np.any(many_to_one_model.weight > 0)
-        assert np.any(many_to_many_model.weight > 0)
-        assert many_to_one_model.data[10, 40] == 0
-        assert many_to_many_model.data[10, 40] == 0
-        output_models_many_to_many.shelve(many_to_many_model, 0, modify=False)
-        output_models_many_to_one.shelve(many_to_one_model, 0, modify=False)
-
-
-def test_populate_mosaic_basic_single_exposure(exposure_1):
-    """
-    Test the populate_mosaic_basic function with a given exposure.
-    """
-    input_models = ModelLibrary(exposure_1)
-    with input_models:
-        models = list(input_models)
-        crpix = tuple(s // 2 for s in models[0].data.shape[::-1])
-        crval = models[0].meta.wcs(*crpix)
-        output_wcs = resample_utils.make_output_wcs(
-            models,
-            pscale_ratio=1,
-            pscale=0.000031,
-            rotation=0,
-            shape=None,
-            crpix=(0, 0),
-            crval=crval,
-        )
-
-        output_model = maker_utils.mk_datamodel(
-            datamodels.MosaicModel, shape=tuple(output_wcs.array_shape)
-        )
-
-        populate_mosaic_basic(output_model, input_models=models)
-
-        input_meta = [datamodel.meta for datamodel in models]
-
-        [input_models.shelve(model, i, modify=False) for i, model in enumerate(models)]
-
-    assert output_model.meta.basic.time_first_mjd == np.min(
-        [x.exposure.start_time.mjd for x in input_meta]
-    )
-    assert output_model.meta.basic.time_last_mjd == np.max(
-        [x.exposure.end_time.mjd for x in input_meta]
-    )
-    assert output_model.meta.basic.time_mean_mjd == np.mean(
-        [x.exposure.mid_time.mjd for x in input_meta]
-    )
-    assert output_model.meta.basic.visit == (
-        input_meta[0].observation.visit
-        if len({x.observation.visit for x in input_meta}) == 1
-        else -1
-    )
-    assert output_model.meta.basic.segment == (
-        input_meta[0].observation.segment
-        if len({x.observation.segment for x in input_meta}) == 1
-        else -1
-    )
-    assert output_model.meta.basic["pass"] == (
-        input_meta[0].observation["pass"]
-        if len({x.observation["pass"] for x in input_meta}) == 1
-        else -1
-    )
-    assert output_model.meta.basic.program == (
-        input_meta[0].observation.program
-        if len({x.observation.program for x in input_meta}) == 1
-        else -1
-    )
-    assert (
-        output_model.meta.basic.optical_element
-        == input_meta[0].instrument.optical_element
-    )
-    assert output_model.meta.basic.instrument == input_meta[0].instrument.name
-
-
-@pytest.mark.parametrize(
-    "input_models_data, expected_output",
-    [
-        (
-            [
-                (
-                    59000.0,
-                    59000.5,
-                    1,
-                    1,
-                    1,
-                    12345,
-                    "N/A",
-                    "F158",
-                    "WFI",
-                ),
-                (
-                    59000.5,
-                    59001.0,
-                    1,
-                    1,
-                    1,
-                    12345,
-                    "N/A",
-                    "F158",
-                    "WFI",
-                ),
-            ],
-            {
-                "time_first_mjd": 59000.0,
-                "time_last_mjd": 59001.0,
-                "time_mean_mjd": 59000.5,
-                "visit": 1,
-                "segment": 1,
-                "pass": 1,
-                "program": 12345,
-                "survey": "N/A",
-                "optical_element": "F158",
-                "instrument": "WFI",
-            },
-        ),
-        # different visits
-        (
-            [
-                (
-                    59000.0,
-                    59000.5,
-                    1,
-                    1,
-                    1,
-                    12345,
-                    "N/A",
-                    "F158",
-                    "WFI",
-                ),
-                (
-                    59000.5,
-                    59001.0,
-                    2,
-                    1,
-                    1,
-                    12345,
-                    "N/A",
-                    "F158",
-                    "WFI",
-                ),
-            ],
-            {
-                "time_first_mjd": 59000.0,
-                "time_last_mjd": 59001.0,
-                "time_mean_mjd": 59000.5,
-                "visit": -1,
-                "segment": 1,
-                "pass": 1,
-                "program": 12345,
-                "survey": "N/A",
-                "optical_element": "F158",
-                "instrument": "WFI",
-            },
-        ),
-        # different segments
-        (
-            [
-                (
-                    59000.0,
-                    59000.5,
-                    1,
-                    1,
-                    1,
-                    12345,
-                    "N/A",
-                    "F158",
-                    "WFI",
-                ),
-                (
-                    59000.5,
-                    59001.0,
-                    1,
-                    2,
-                    1,
-                    12345,
-                    "N/A",
-                    "F158",
-                    "WFI",
-                ),
-            ],
-            {
-                "time_first_mjd": 59000.0,
-                "time_last_mjd": 59001.0,
-                "time_mean_mjd": 59000.5,
-                "visit": 1,
-                "segment": -1,
-                "pass": 1,
-                "program": 12345,
-                "survey": "N/A",
-                "optical_element": "F158",
-                "instrument": "WFI",
-            },
-        ),
-        # different passes
-        (
-            [
-                (
-                    59000.0,
-                    59000.5,
-                    1,
-                    1,
-                    1,
-                    12345,
-                    "HLS",
-                    "F158",
-                    "WFI",
-                ),
-                (
-                    59000.5,
-                    59001.0,
-                    1,
-                    1,
-                    2,
-                    12345,
-                    "EMS",
-                    "F158",
-                    "WFI",
-                ),
-            ],
-            {
-                "time_first_mjd": 59000.0,
-                "time_last_mjd": 59001.0,
-                "time_mean_mjd": 59000.5,
-                "visit": 1,
-                "segment": 1,
-                "pass": -1,
-                "program": 12345,
-                "survey": "MULTIPLE",
-                "optical_element": "F158",
-                "instrument": "WFI",
-            },
-        ),
-        # different programs
-        (
-            [
-                (
-                    59000.0,
-                    59000.5,
-                    1,
-                    1,
-                    1,
-                    12345,
-                    "N/A",
-                    "F158",
-                    "WFI",
-                ),
-                (
-                    59000.5,
-                    59001.0,
-                    1,
-                    1,
-                    1,
-                    54321,
-                    "N/A",
-                    "F158",
-                    "WFI",
-                ),
-            ],
-            {
-                "time_first_mjd": 59000.0,
-                "time_last_mjd": 59001.0,
-                "time_mean_mjd": 59000.5,
-                "visit": 1,
-                "segment": 1,
-                "pass": 1,
-                "program": -1,
-                "survey": "N/A",
-                "optical_element": "F158",
-                "instrument": "WFI",
-            },
-        ),
-        # different surveys
-        (
-            [
-                (
-                    59000.0,
-                    59000.5,
-                    1,
-                    1,
-                    1,
-                    12345,
-                    "HLS",
-                    "F158",
-                    "WFI",
-                ),
-                (
-                    59000.5,
-                    59001.0,
-                    1,
-                    1,
-                    1,
-                    12345,
-                    "EMS",
-                    "F158",
-                    "WFI",
-                ),
-            ],
-            {
-                "time_first_mjd": 59000.0,
-                "time_last_mjd": 59001.0,
-                "time_mean_mjd": 59000.5,
-                "visit": 1,
-                "segment": 1,
-                "pass": 1,
-                "program": 12345,
-                "survey": "MULTIPLE",
-                "optical_element": "F158",
-                "instrument": "WFI",
-            },
-        ),
-    ],
-)
-def test_populate_mosaic_basic_different_observations(
-    input_models_data, expected_output
-):
-    """Test that populate_mosaic_basic function works properly under different observational scenarios."""
-    input_models = [create_mock_model(*data) for data in input_models_data]
-    output_wcs = resample_utils.make_output_wcs(
-        input_models,
-        pscale_ratio=1,
-        pscale=0.000031,
-        rotation=0,
-        shape=None,
-        crpix=(0, 0),
-        crval=(30, 45),
-    )
-    output_model = maker_utils.mk_datamodel(
-        datamodels.MosaicModel, shape=tuple(output_wcs.array_shape)
-    )
-
-    # Act
-    populate_mosaic_basic(output_model, input_models)
-
-    # Assert
-    assert output_model.meta.basic.time_first_mjd == expected_output["time_first_mjd"]
-    assert output_model.meta.basic.time_last_mjd == expected_output["time_last_mjd"]
-    assert output_model.meta.basic.time_mean_mjd == expected_output["time_mean_mjd"]
-    assert output_model.meta.basic.visit == expected_output["visit"]
-    assert output_model.meta.basic.segment == expected_output["segment"]
-    assert output_model.meta.basic.program == expected_output["program"]
-    assert output_model.meta.basic.optical_element == expected_output["optical_element"]
-    assert output_model.meta.basic.instrument == expected_output["instrument"]
-=======
     output_model = ResampleStep(weight_type=weight_type).run(input_models)
     assert np.any(output_model.weight > 0)
->>>>>>> 341d333b
 
 
 def test_l3_wcsinfo(multiple_exposures):
