--- conflicted
+++ resolved
@@ -143,23 +143,6 @@
 
         log.debug(f"Output mosaic size: {self.output_wcs.array_shape}")
 
-<<<<<<< HEAD
-        # NOTE: should we enable memory allocation?
-
-        # can_allocate, required_memory = datamodels.util.check_memory_allocation(
-        #     self.output_wcs.array_shape,
-        #     kwargs['allowed_memory'],
-        #     datamodels.ImageModel
-        # )
-        # if not can_allocate:
-        #     raise OutputTooLargeError(
-        #         f'Combined ImageModel size {self.output_wcs.array_shape} '
-        #         f'requires {bytes2human(required_memory)}. '
-        #         f'Model cannot be instantiated.'
-        #     )
-
-=======
->>>>>>> 8422362d
         # n_images sets the number of context image planes.
         # This should be 1 to start (not the default of 2).
         self.blank_output = maker_utils.mk_datamodel(
