[project]
name = "romancal"
description = "Library for calibration of science observations from the Nancy Grace Roman Space Telescope"
readme = "README.md"
requires-python = ">=3.11"
authors = [
    { name = "Roman calibration pipeline developers", email = "help@stsci.edu" },
]
classifiers = [
    "Intended Audience :: Science/Research",
    "Topic :: Scientific/Engineering :: Astronomy",
    "Programming Language :: Python :: 3",
]
dependencies = [
    "asdf >=4.1.0",
    "asdf-astropy >=0.8.0",
    "astropy >=6.0.0",
    "crds >=11.16.21",
    "gwcs >=0.25.2",
    "jsonschema >=4.8",
    "numpy >=1.25",
    "photutils >=2.1.0",
    "requests >=2.26",
    "roman_datamodels @ git+https://github.com/spacetelescope/roman_datamodels.git",
    "scipy >=1.14.1",
<<<<<<< HEAD
    "stcal @ git+https://github.com/mairanteodoro/stcal.git@mteodoro_sky_var_rdnoise",
    "stpipe >=0.10.0,<0.11.0",
=======
    # "stcal>=1.15.0,<1.16.0",
    "stcal @ git+https://github.com/spacetelescope/stcal.git@main",
    # "stpipe >=0.10.0,<0.11.0",
    "stpipe @ git+https://github.com/spacetelescope/stpipe.git@main",
>>>>>>> 9051cc00
    "tweakwcs >=0.8.11",
    "spherical-geometry >= 1.3.3",
    "stsci.imagestats >= 1.8.3",
    "drizzle >= 2.1.1",
    "pyarrow >= 10.0.1",  # for Table.read(...) support in astropy for parquet files
    "pandas >= 2.0.0",  # for Table.read(...) support in astropy for parquet files
]
license-files = ["LICENSE"]
dynamic = [
    "version",
]

[project.optional-dependencies]
docs = [
    "matplotlib",
    "sphinx",
    "sphinx-astropy",
    "sphinx-automodapi",
    "sphinx-rtd-theme",
    "stsci-rtd-theme",
    "sphinx-autobuild",
]
test = [
    "ci-watson >=0.5.0",
    "pysiaf",
    "pytest >8.0.0",
    "pytest-astropy >= 0.11.0",
    "deepdiff",
    "stpreview>=0.6.0",
    # Commented for later
    # "romanisim @ git+https://github.com/spacetelescope/romanisim.git",
]
dev = [
    "pysiaf",
    "romancal[docs,test]",
    "tox > 4",
    "pre-commit > 3",
    # Commented for later
    # "romanisim @ git+https://github.com/spacetelescope/romanisim.git",
]
sdp = [
    "pysiaf",
    "stpreview>=0.6.0",
    "roman-photoz",
]

[project.urls]
tracker = "https://github.com/spacetelescope/romancal/issues"
documentation = "https://roman-pipeline.readthedocs.io/en/stable/"
repository = "https://github.com/spacetelescope/romancal"

[project.entry-points."stpipe.steps"]
romancal = "romancal.stpipe.integration:get_steps"

[project.scripts]
asn_from_list = "romancal.associations.asn_from_list:_cli"
mk_skycell_asn_from_skycell_list= "romancal.associations.mk_skycell_asn_from_skycell_list:_cli"
mk_skycell_list = "romancal.associations.mk_skycell_list:_cli"
roman_pointing_summary = "romancal.scripts.pointing_summary:main"
roman_set_telescope_pointing = "romancal.scripts.set_telescope_pointing:main"
roman_set_velocity_aberration = "romancal.scripts.set_velocity_aberration:main"
roman_static_preview = "romancal.scripts.static_preview:command"
roman_v1_calculate = "romancal.scripts.v1_calculate:main"
skycell_asn = "romancal.associations.skycell_asn:_cli"

[build-system]
requires = [
    "setuptools >=60",
    "setuptools_scm[toml] >=3.4",
    "wheel",
]
build-backend = "setuptools.build_meta"

[tool.setuptools_scm]
version_scheme = "release-branch-semver"

[tool.setuptools]
zip-safe = false
include-package-data = false

[tool.setuptools.packages.find]
namespaces = false
include = ["romancal*"]

[tool.setuptools.package-data]
# package_data values are glob patterns relative to each specific subpackage.
"*" = [
    "**/*.fits",
    "**/*.txt",
    "**/*.inc",
    "**/*.cfg",
    "**/*.csv",
    "**/*.yaml",
    "**/*.json",
    "**/*.asdf",
]

[tool.pytest.ini_options]
minversion = 6.0
norecursedirs = [
    "docs/_build",
    "romancal/scripts",
    ".tox",
    ".eggs",
    "build",
]
filterwarnings = [
    "error::ResourceWarning",
    "error::DeprecationWarning",
]
junit_family = "xunit2"
inputs_root = "roman-pipeline"
results_root = "roman-pipeline-results/regression-tests/runs/"
doctest_plus = "enabled"
doctest_rst = "enabled"
text_file_format = "rst"
log_cli_level = "info"
xfail_strict = true
addopts = [
    "--color=yes",      # color test output
    "--doctest-rst",    # enable doctests
    "--doctest-ignore-import-errors",
    "--strict-config",  # fail on unknown config options
    "--strict-markers", # fail on unknown markers
    "-ra",              # Show summary of all failures/errorsproduct_names
]
markers = [
    "soctests: run only the SOC tests in the suite.",
]

[tool.coverage.run]
omit = [
    "romancal/regtest/conftest.py",
    "romancal/setup.py",
    "romancal/tests/test*",
    "romancal/regtest/test*",
    "romancal/*/tests/*",
    "docs/*",
    "*/romancal/regtest/conftest.py",
    "*/romancal/setup.py",
    "*/romancal/tests/test*",
    "*/romancal/regtest/test*",
    "*/romancal/*/tests/*",
    "*/docs/*",
]

[tool.coverage.report]
exclude_lines = [
    "pragma: no cover",
    "if self.debug:",
    "except ImportError",
    "raise AssertionError",
    "raise NotImplementedError",
    "if __name__ == \"__main__\":",
]

[tool.ruff]
line-length = 88


[tool.ruff.lint]
extend-select = [
    "UP",   # PyUpgrade
    "I",    # isort
    "B",    # BugBear
    "S",    # Bandit
    "RUF",  # ruff specific
    "NPY",  # Numpy lint
]
exclude = [
    "jdocs",
    ".tox",
    ".eggs",
    "build",
]
ignore = [
    "E741", # ambiguous variable name
]

[tool.ruff.lint.extend-per-file-ignores]
"romancal/associations/__init__.py" = [
    "E402",
]
"romancal/**/tests/**.py" = [
    "S101" # Bandit: Use of assert detected (fine in test files)
]
"romancal/**/test/**.py" = [
    "S101" # Bandit: Use of assert detected (fine in test files)
]
"romancal/regtest/**.py" = [
    "S101" # Bandit: Use of assert detected (fine in test files)
]

[tool.cibuildwheel.macos]
archs = [
    "x86_64",
    "arm64",
]

[tool.cibuildwheel.linux]
archs = [
    "auto",
    "aarch64",
]

[tool.towncrier]
filename = "CHANGES.rst"
directory = "changes"
package = "romancal"
title_format = "{version} ({project_date})"
ignore = [".gitkeep"]
wrap = true
issue_format = "`#{issue} <https://github.com/spacetelescope/romancal/issues/{issue}>`_"

[[tool.towncrier.type]]
directory = "general"
name = "General"
showcontent = true

[[tool.towncrier.type]]
directory = "docs"
name = "Documentation"
showcontent = true

[[tool.towncrier.type]]
directory = "stpipe"
name = "``stpipe``"
showcontent = true

[[tool.towncrier.type]]
directory = "associations"
name = "Associations"
showcontent = true

[[tool.towncrier.type]]
directory = "scripts"
name = "Scripts"
showcontent = true

[[tool.towncrier.type]]
directory = "exposure_pipeline"
name = "``exposure_pipeline``"
showcontent = true

[[tool.towncrier.type]]
directory = "mosaic_pipeline"
name = "``mosaic_pipeline``"
showcontent = true

[[tool.towncrier.type]]
directory = "skycell"
name = "``skycell``"
showcontent = true

# steps

[[tool.towncrier.type]]
directory = "dq_init"
name = "``dq_init`` (WFI-Image, WFI-Prism, WFI-Grism)"
showcontent = true

[[tool.towncrier.type]]
directory = "saturation"
name = "``saturation`` (WFI-Image, WFI-Prism, WFI-Grism)"
showcontent = true

[[tool.towncrier.type]]
directory = "refpix"
name = "``refpix`` (WFI-Image, WFI-Prism, WFI-Grism)"
showcontent = true

[[tool.towncrier.type]]
directory = "linearity"
name = "``linearity`` (WFI-Image, WFI-Prism, WFI-Grism)"
showcontent = true

[[tool.towncrier.type]]
directory = "dark_current"
name = "``dark_current`` (WFI-Image, WFI-Prism, WFI-Grism)"
showcontent = true

[[tool.towncrier.type]]
directory = "jump_detection"
name = "``jump_detection``"
showcontent = true

[[tool.towncrier.type]]
directory = "orientation"
name = "``orientation``"
showcontent = true

[[tool.towncrier.type]]
directory = "ramp_fitting"
name = "``ramp_fitting`` (WFI-Image, WFI-Prism, WFI-Grism)"
showcontent = true

[[tool.towncrier.type]]
directory = "assign_wcs"
name = "``assign_wcs`` (WFI-Image, WFI-Prism, WFI-Grism)"
showcontent = true

[[tool.towncrier.type]]
directory = "flatfield"
name = "``flatfield`` (WFI-Image)"
showcontent = true

[[tool.towncrier.type]]
directory = "photom"
name = "``photom`` (WFI-Image)"
showcontent = true

[[tool.towncrier.type]]
directory = "flux"
name = "``flux``"
showcontent = true

[[tool.towncrier.type]]
directory = "source_detection"
name = "``source_detection`` (WFI-Image)"
showcontent = true

[[tool.towncrier.type]]
directory = "tweakreg"
name = "``tweakreg`` (WFI-Image)"
showcontent = true

[[tool.towncrier.type]]
directory = "skymatch"
name = "``skymatch``"
showcontent = true

[[tool.towncrier.type]]
directory = "outlier_detection"
name = "``outlier_detection``"
showcontent = true

[[tool.towncrier.type]]
directory = "resample"
name = "``resample``"
showcontent = true

[[tool.towncrier.type]]
directory = "source_catalog"
name = "``source_catalog``"
showcontent = true

[[tool.towncrier.type]]
directory = "multiband_catalog"
name = "``multiband_catalog``"
showcontent = true<|MERGE_RESOLUTION|>--- conflicted
+++ resolved
@@ -23,15 +23,10 @@
     "requests >=2.26",
     "roman_datamodels @ git+https://github.com/spacetelescope/roman_datamodels.git",
     "scipy >=1.14.1",
-<<<<<<< HEAD
-    "stcal @ git+https://github.com/mairanteodoro/stcal.git@mteodoro_sky_var_rdnoise",
-    "stpipe >=0.10.0,<0.11.0",
-=======
     # "stcal>=1.15.0,<1.16.0",
     "stcal @ git+https://github.com/spacetelescope/stcal.git@main",
     # "stpipe >=0.10.0,<0.11.0",
     "stpipe @ git+https://github.com/spacetelescope/stpipe.git@main",
->>>>>>> 9051cc00
     "tweakwcs >=0.8.11",
     "spherical-geometry >= 1.3.3",
     "stsci.imagestats >= 1.8.3",
